*.backup
*.egg-info
*.log
*.so
*.tfstate
.gdb_history
.vscode
__pycache__
build
cython_debug

bin
data
wandb

.terraform*
<<<<<<< HEAD
scripts/data
=======
ansible/_*.yml
>>>>>>> 758f6f86
<|MERGE_RESOLUTION|>--- conflicted
+++ resolved
@@ -11,11 +11,8 @@
 
 bin
 data
+scripts/data
 wandb
 
 .terraform*
-<<<<<<< HEAD
-scripts/data
-=======
-ansible/_*.yml
->>>>>>> 758f6f86
+ansible/_*.yml