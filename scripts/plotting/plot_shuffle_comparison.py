import matplotlib.pyplot as plt
import numpy as np
import pandas as pd
import seaborn as sns

# https://scipy-cookbook.readthedocs.io/items/Matplotlib_LaTeX_Examples.html
# Get fig_width_pt from LaTeX using \the\columnwidth
fig_width_pt = 350 # 240.94499  # acmart-SIGPLAN
inches_per_pt = 1.0 / 72.27  # Convert pt to inches
golden_ratio = (np.sqrt(5) - 1.0) / 2.0  # Aesthetic ratio
figwidth = fig_width_pt * inches_per_pt  # width in inches
figheight = figwidth * golden_ratio  # height in inches
figsize = (figwidth, figheight)

plt.rcParams.update(
    {
        "figure.figsize": figsize,
        "figure.dpi": 150,
        "text.usetex": True,
    }
)

SECS_PER_MIN = 60
SECS_PER_HR = 3600

SMALL_SIZE = 9
MEDIUM_SIZE = 12
BIG_SIZE = 14

SYS = "LS"
SYS_FULL = "LibShuffle"

plt.rc("font", size=BIG_SIZE)  # controls default text sizes
plt.rc("axes", titlesize=BIG_SIZE)  # fontsize of the axes title
plt.rc("axes", labelsize=BIG_SIZE)  # fontsize of the x and y labels
plt.rc("xtick", labelsize=BIG_SIZE)  # fontsize of the tick labels
plt.rc("ytick", labelsize=BIG_SIZE)  # fontsize of the tick labels
plt.rc("legend", fontsize=MEDIUM_SIZE)  # legend fontsize
plt.rc("figure", titlesize=BIG_SIZE)  # fontsize of the figure title

# sns.set_theme(style="ticks")
sns.set_palette("rocket")
set2 = sns.color_palette("rocket")
# sns.set(font_scale=0.85)
sns.set_style("whitegrid")
sns.set_style("ticks")


def lighten(c, amount=0.75):
    import colorsys

    import matplotlib.colors as mc

    c = colorsys.rgb_to_hls(*mc.to_rgb(c))
    return colorsys.hls_to_rgb(c[0], 1 - amount * (1 - c[1]), c[2])


def plot_dask_comparison():
    columns = ["data size", "setup", "time"]
    df = pd.DataFrame(
        [
            ["1", "Dask: 32 procs x 1 thread", 9.257539613],
            ["1", "Dask: 8 procs x 4 threads", 9.152182102],
            ["1", "Dask: 1 proc x 32 threads", 29.10137018],
            ["1", "Dask-on-Ray (32 procs)", 8.962659121],
            ["10", "Dask: 32 procs x 1 thread", 117.7881519],
            ["10", "Dask: 8 procs x 4 threads", 112.825515],
            ["10", "Dask: 1 proc x 32 threads", 356.3388017],
            ["10", "Dask-on-Ray (32 procs)", 98.41430688],
            ["20", "Dask: 32 procs x 1 thread", 0],
            ["20", "Dask: 8 procs x 4 threads", 252.654465],
            ["20", "Dask: 1 proc x 32 threads", 1327.135815],
            ["20", "Dask-on-Ray (32 procs)", 186.0701251],
            ["100", "Dask: 32 procs x 1 thread", 0],
            ["100", "Dask: 8 procs x 4 threads", 0],
            ["100", "Dask: 1 proc x 32 threads", 14221.8383],
            ["100", "Dask-on-Ray (32 procs)", 1588.793045],
        ],
        columns=columns,
    )
    figname = "dask_on_ray_comp"
    gray = sns.color_palette("gist_gray_r")
    color = sns.color_palette("Set2")
    return plot(
        df,
        [],
        figname,
        columns[0],
        columns[2],
        columns[1],
        "",
<<<<<<< HEAD
        "Data Size (GB)",
        "Job Completion Time (s)",
        palette=sns.color_palette([gray[1], gray[2], gray[3], lighten(color[0], amount=1.75)]),
=======
        "Data Size",
        "Job Time (s)",
>>>>>>> f177e2fb
    )


def plot_mb_all():
    columns = ["partition_size", "object_fusion", "time"]
    df = pd.DataFrame(
        [
            ["100KB", "Write (default)", 185.589769],
            ["100KB", "Write (no fusing)", 2352.518984],
            ["100KB", "Read (default)", 812.961744],
            ["100KB", "Read (no prefetching)", 1324.531656],
            ["500KB", "Write (default)", 183.376729],
            ["500KB", "Write (no fusing)", 454.441505],
            ["500KB", "Read (default)", 206.52285],
            ["500KB", "Read (no prefetching)", 371.689395],
            ["1MB", "Write (default)", 182.478411],
            ["1MB", "Write (no fusing)", 227.970836],
            ["1MB", "Read (default)", 179.591311],
            ["1MB", "Read (no prefetching)", 338.0764],
        ],
        columns=columns,
    )
    figname = "mb_all"
    set2 = sns.color_palette("Set2")
    return plot(
        df,
        [],
        figname,
        columns[0],
        columns[2],
        columns[1],
        "",
        "Object Size",
        "I/O Time (s)",
        palette=sns.color_palette(
            [lighten(set2[0], 1.1), lighten(set2[0]), lighten(set2[1], 1.9), lighten(set2[1], 1.4)]
        ),
    )


# https://docs.google.com/spreadsheets/d/194sEiPCan_VXzOK5roMgB-7ewF4uNTnsF4eTIFmyslk/edit#gid=945817794
def plot_hdd():
    df = pd.DataFrame(
        [
            ["Spark", "2000", 1609],
            ["Spark", "1000", 1701],
            ["Spark", "500", 1558],
            [f"{SYS}-simple", "2000", 2799],
            [f"{SYS}-simple", "1000", 1929],
            [f"{SYS}-simple", "500", 1297],
            [f"{SYS}-merge", "2000", 2163],
            [f"{SYS}-merge", "1000", 1334],
            [f"{SYS}-merge", "500", 1409],
            [f"{SYS}-push", "2000", 748],
            [f"{SYS}-push", "1000", 700],
            [f"{SYS}-push", "500", 761],
            [f"{SYS}-push*", "2000", 743],
            [f"{SYS}-push*", "1000", 634],
            [f"{SYS}-push*", "500", 702],
            [f"_{SYS}-push [F]", "500", 775],
            [f"_{SYS}-push* [F]", "500", 757],
        ],
        columns=["version", "partitions", "time"],
    )
    theoretical = [339]
    return plot(
        df,
        theoretical,
        "shuffle_comparison_hdd",
        "partitions",
        "time",
        "version",
        None,  # remove legend
        "Number of Partitions",
        "Job Time (s)",
        palette=["gray", set2[0], set2[1], set2[2], set2[3], set2[2], set2[3]],
        hatches=[""] * 5 + ["////////"] * 2,
    )


# https://docs.google.com/spreadsheets/d/194sEiPCan_VXzOK5roMgB-7ewF4uNTnsF4eTIFmyslk/edit#gid=173105676
def plot_ssd():
    df = pd.DataFrame(
        [
            ["Spark", "2000", 1498],
            ["Spark", "1000", 1533],
            ["Spark", "500", 1614],
            [f"{SYS}-simple", "2000", 1085],
            [f"{SYS}-simple", "1000", 628],
            [f"{SYS}-simple", "500", 570],
            [f"{SYS}-merge", "2000", 728],
            [f"{SYS}-merge", "1000", 660],
            [f"{SYS}-merge", "500", 711],
            [f"{SYS}-push", "2000", 626],
            [f"{SYS}-push", "1000", 580],
            [f"{SYS}-push", "500", 602],
            [f"{SYS}-push*", "2000", 553],
            [f"{SYS}-push*", "1000", 533],
            [f"{SYS}-push*", "500", 596],
            [f"_{SYS}-push [F]", "500", 666],
            [f"_{SYS}-push* [F]", "500", 657],
        ],
        columns=["version", "partitions", "time"],
    )
    theoretical = [533 - 30]  # because the line is too thick
    return plot(
        df,
        theoretical,
        "shuffle_comparison_ssd",
        "partitions",
        "time",
        "version",
        "",
        "Number of Partitions",
        "Job Time (s)",
        palette=["gray", set2[0], set2[1], set2[2], set2[3], set2[2], set2[3]],
        hatches=[""] * 5 + ["////////"] * 2,
    )


def plot_large():
    df = pd.DataFrame(
        [
            [f"{SYS}-push*", "100TB", 10707 / SECS_PER_HR],
            ["Spark-push", "100TB", 19293 / SECS_PER_HR],
            ["Spark", "100TB", 30240 / SECS_PER_HR],
        ],
        columns=["version", "data_size", "time"],
    )
    theoretical = [3390 / SECS_PER_HR]
    return plot(
        df,
        theoretical,
        "shuffle_comparison_large",
        "version",
        "time",
        None,
        "",
        "",
        "Job Time (h)",
        palette=[set2[3], "darkgrey", "dimgrey"],
    )


# https://docs.google.com/spreadsheets/d/194sEiPCan_VXzOK5roMgB-7ewF4uNTnsF4eTIFmyslk/edit#gid=1160118221
def plot_small():
    df = pd.DataFrame(
        [
            ["80", "simple", 4.529596],
            ["80", "push*", 7.783609],
            ["200", "simple", 12.101356],
            ["200", "push*", 7.709302],
            ["80 ", "simple", 43.732640],
            ["80 ", "push*", 54.506559],
            ["200 ", "simple", 53.726337],
            ["200 ", "push*", 42.215111],
        ],
        columns=["partitions", "shuffle", "time"],
    )
    theoretical = []
    return plot(
        df,
        theoretical,
        "shuffle_comparison_small",
        "partitions",
        "time",
        "shuffle",
        "",
        r"10GB \hspace*{3em} 100GB",
        "Job Time (s)",
        palette=[set2[0], set2[3]] * 4,
    )


def plot(
    df,
    theoretical,
    figname,
    x,
    y,
    hue,
    legend_title,
    xtitle,
    ytitle,
    palette="Set2",
    hatches=[],
    logscale=False,
):
    g = sns.catplot(
        data=df,
        kind="bar",
        x=x,
        y=y,
        hue=hue,
        palette=palette,
        height=figheight,
        aspect=1 / golden_ratio,
    )
    fig = g.figure
    for patches, hatch in zip(g.ax.containers, hatches):
        for patch in patches:
            patch.set_hatch(hatch)
    # Add a horizontal line.
    for t in theoretical:
        plt.axhline(
            t,
            figure=fig,
            color="gray",
            linestyle="--",
            label="theoretical",
        )
    #    plt.xticks(rotation=45)
    g.despine(left=True)
<<<<<<< HEAD
#    g.set(yscale="log")
#    g.set_axis_labels(xtitle, ytitle)
    plt.xlabel(xtitle, fontsize=16)
    plt.ylabel(ytitle, fontsize=16)
    if x != "partitions":
        plt.xticks(fontsize=14)
        plt.yticks(fontsize=14)
=======
    if logscale:
        g.set(yscale="log")
    g.set_axis_labels(xtitle, ytitle)
>>>>>>> f177e2fb
    if g.legend:
#        plt.setp(g.legend.get_texts(), fontsize='13')
        plt.legend(fontsize='13.5')
        g.legend.set_title(legend_title)
    if legend_title is None:
        g.legend.remove()
    filename = figname + ".pdf"
    print(filename)
    g.savefig(filename, bbox="tight")


<<<<<<< HEAD
# plot_dask_comparison()
#plot_hdd()
#plot_ssd()
#plot_large()
# plot_simple_vs_push()
plot_mb_all()
=======
plot_hdd()
plot_ssd()
plot_large()
plot_small()
# plot_mb_all()
>>>>>>> f177e2fb
<|MERGE_RESOLUTION|>--- conflicted
+++ resolved
@@ -89,14 +89,8 @@
         columns[2],
         columns[1],
         "",
-<<<<<<< HEAD
         "Data Size (GB)",
-        "Job Completion Time (s)",
-        palette=sns.color_palette([gray[1], gray[2], gray[3], lighten(color[0], amount=1.75)]),
-=======
-        "Data Size",
         "Job Time (s)",
->>>>>>> f177e2fb
     )
 
 
@@ -310,19 +304,13 @@
         )
     #    plt.xticks(rotation=45)
     g.despine(left=True)
-<<<<<<< HEAD
-#    g.set(yscale="log")
-#    g.set_axis_labels(xtitle, ytitle)
     plt.xlabel(xtitle, fontsize=16)
     plt.ylabel(ytitle, fontsize=16)
     if x != "partitions":
         plt.xticks(fontsize=14)
         plt.yticks(fontsize=14)
-=======
     if logscale:
         g.set(yscale="log")
-    g.set_axis_labels(xtitle, ytitle)
->>>>>>> f177e2fb
     if g.legend:
 #        plt.setp(g.legend.get_texts(), fontsize='13')
         plt.legend(fontsize='13.5')
@@ -334,17 +322,9 @@
     g.savefig(filename, bbox="tight")
 
 
-<<<<<<< HEAD
 # plot_dask_comparison()
-#plot_hdd()
-#plot_ssd()
-#plot_large()
-# plot_simple_vs_push()
-plot_mb_all()
-=======
 plot_hdd()
 plot_ssd()
 plot_large()
 plot_small()
-# plot_mb_all()
->>>>>>> f177e2fb
+# plot_mb_all()