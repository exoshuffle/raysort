--- conflicted
+++ resolved
@@ -6,26 +6,16 @@
 import signal
 import string
 import subprocess
-<<<<<<< HEAD
-from typing import Dict, List, Tuple, Union
-import yaml
-=======
-import time
 from typing import Dict, List, Optional, Tuple, Union
->>>>>>> 23fe10b9
 
 import boto3
 import click
 import psutil
 import ray
 import yaml
+from util import error, run, run_output, sleep
 
 from raysort import config
-<<<<<<< HEAD
-from raysort.typing import InstanceLifetime
-from util import error, run, run_output, sleep
-=======
->>>>>>> 23fe10b9
 
 cfg, cfg_name = config.get()
 
