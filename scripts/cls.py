--- conflicted
+++ resolved
@@ -7,13 +7,9 @@
 import string
 import subprocess
 import time
-<<<<<<< HEAD
-from typing import Dict, List, Tuple, Union
+from typing import Dict, List, Optional, Tuple, Union
 import requests
 import yaml
-=======
-from typing import Dict, List, Optional, Tuple, Union
->>>>>>> 5b9da328
 
 import boto3
 import click
