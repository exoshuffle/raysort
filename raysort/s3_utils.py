import io
import os
import queue
import threading
from typing import Iterable, List, Optional

import boto3
import botocore
import numpy as np
from boto3.s3 import transfer

from raysort import constants, s3_custom, sort_utils
from raysort.config import AppConfig
from raysort.typing import PartInfo, Path

CHUNK_SIZE = 10_000_000


def client() -> botocore.client.BaseClient:
    return boto3.session.Session().client(
        "s3",
        config=botocore.config.Config(
            max_pool_connections=100,
            parameter_validation=False,
            retries={
                "max_attempts": 10,
                "mode": "adaptive",
            },
        ),
    )


def get_transfer_config(**kwargs) -> transfer.TransferConfig:
    if "multipart_chunksize" not in kwargs:
        kwargs["multipart_chunksize"] = CHUNK_SIZE
    return transfer.TransferConfig(**kwargs)


def upload(src: Path, pinfo: PartInfo, *, delete_src: bool = True, **kwargs) -> None:
    config = get_transfer_config(**kwargs)
    try:
        client().upload_file(src, pinfo.bucket, pinfo.path, Config=config)
    finally:
        if delete_src:
            os.remove(src)


def download_parallel(pinfolist: List[PartInfo]) -> np.ndarray:
    io_buffers = [io.BytesIO() for _ in pinfolist]
    threads = [
        threading.Thread(
            target=download,
            args=(pinfo,),
            kwargs={"buf": buf, "max_concurrency": 2},
        )
        for pinfo, buf in zip(pinfolist, io_buffers)
    ]
    for thd in threads:
        thd.start()
    for thd in threads:
        thd.join()
    ret = bytearray()
    # TODO(@lsf): preallocate the download buffers
    for buf in io_buffers:
        ret += buf.getbuffer()
    return np.frombuffer(ret, dtype=np.uint8)


def download(
    pinfo: PartInfo,
    filename: Optional[Path] = None,
    buf: Optional[io.BytesIO] = None,
<<<<<<< HEAD
=======
    size: Optional[int] = None,
>>>>>>> 906aebb5
    **kwargs,
) -> np.ndarray:
    config = get_transfer_config(**kwargs)
    if filename:
        client().download_file(pinfo.bucket, pinfo.path, filename, Config=config)
        return np.empty(0, dtype=np.uint8)
    if buf is None:
        buf = io.BytesIO()
    if size:
        s3_custom.download_fileobj(
            client(), pinfo.bucket, pinfo.path, buf, size, Config=config
        )
    else:
        client().download_fileobj(pinfo.bucket, pinfo.path, buf, Config=config)
    return np.frombuffer(buf.getbuffer(), dtype=np.uint8)


def download_sample(
    cfg: AppConfig,
    pinfo: PartInfo,
) -> np.ndarray:
    obj = client().get_object(
        Bucket=pinfo.bucket, Key=pinfo.path, Range=f"bytes=0-{cfg.sample_size}"
    )
    return np.frombuffer(obj)


def upload_s3_buffer(
    _cfg: AppConfig, data: np.ndarray, pinfo: PartInfo, **kwargs
) -> None:
    config = get_transfer_config(**kwargs)
    # TODO: avoid copying
    client().upload_fileobj(io.BytesIO(data), pinfo.bucket, pinfo.path, Config=config)


def single_upload(
    cfg: AppConfig, pinfo: PartInfo, merger: Iterable[np.ndarray]
) -> List[PartInfo]:
    buf = io.BytesIO()
    for datachunk in merger:
        buf.write(datachunk)
    upload_s3_buffer(cfg, buf.getbuffer(), pinfo)
    return [pinfo]


def multi_upload(
    cfg: AppConfig, pinfo: PartInfo, merger: Iterable[np.ndarray]
) -> List[PartInfo]:
    parallelism = cfg.reduce_io_parallelism
    upload_threads = []
    mpu_queue = queue.PriorityQueue()
    chunk_id = 0

    def upload(data, chunk_id):
        sub_part_id = constants.merge_part_ids(pinfo.part_id, chunk_id, skip_places=2)
        sub_pinfo = sort_utils.part_info(cfg, sub_part_id, kind="output", cloud=True)
        upload_s3_buffer(cfg, data, sub_pinfo, use_threads=False)
        mpu_queue.put(sub_pinfo)

    def upload_part(data):
        nonlocal chunk_id
        if len(upload_threads) >= parallelism > 0:
            upload_threads.pop(0).join()
        if parallelism > 0:
            thd = threading.Thread(target=upload, args=(data, chunk_id))
            thd.start()
            upload_threads.append(thd)
        else:
            upload(data, chunk_id)
        chunk_id += 1

    # The merger produces a bunch of small chunks towards the end, which
    # we need to fuse into one chunk before uploading.
    tail = io.BytesIO()
    for datachunk in merger:
        if datachunk.size >= constants.S3_MIN_CHUNK_SIZE:
            # There should never be large chunks once we start seeing
            # small chunks towards the end.
            assert tail.getbuffer().nbytes == 0
            upload_part(datachunk.tobytes())
        else:
            tail.write(datachunk)

    if tail.getbuffer().nbytes > 0:
        tail.seek(0)
        upload_part(tail.getbuffer())

    # Wait for all upload tasks to complete.
    for thd in upload_threads:
        thd.join()

    return list(mpu_queue.queue)


def multipart_upload(
    cfg: AppConfig, pinfo: PartInfo, merger: Iterable[np.ndarray]
) -> List[PartInfo]:
    # TODO(@lsf) make this a flag
    # return single_upload(cfg, pinfo, merger)
    # return multi_upload(cfg, pinfo, merger)
    parallelism = cfg.reduce_io_parallelism
    s3_client = client()
    mpu = s3_client.create_multipart_upload(Bucket=pinfo.bucket, Key=pinfo.path)
    upload_threads = []
    mpu_queue = queue.PriorityQueue()
    mpu_part_id = 1

    def upload(**kwargs):
        resp = s3_client.upload_part(**kwargs)
        mpu_queue.put((kwargs["PartNumber"], resp))

    def upload_part(data):
        nonlocal mpu_part_id
        if len(upload_threads) >= parallelism > 0:
            upload_threads.pop(0).join()
        kwargs = dict(
            Body=data,
            Bucket=pinfo.bucket,
            Key=pinfo.path,
            PartNumber=mpu_part_id,
            UploadId=mpu["UploadId"],
        )
        if parallelism > 0:
            thd = threading.Thread(target=upload, kwargs=kwargs)
            thd.start()
            upload_threads.append(thd)
        else:
            upload(**kwargs)
        mpu_part_id += 1

    # The merger produces a bunch of small chunks towards the end, which
    # we need to fuse into one chunk before uploading to S3.
    tail = io.BytesIO()
    for datachunk in merger:
        if datachunk.size >= constants.S3_MIN_CHUNK_SIZE:
            # There should never be large chunks once we start seeing
            # small chunks towards the end.
            assert tail.getbuffer().nbytes == 0
            upload_part(datachunk.tobytes())
        else:
            tail.write(datachunk)

    if tail.getbuffer().nbytes > 0:
        tail.seek(0)
        upload_part(tail)

    # Wait for all upload tasks to complete.
    for thd in upload_threads:
        thd.join()

    mpu_parts = []
    while not mpu_queue.empty():
        mpu_id, resp = mpu_queue.get()
        mpu_parts.append({"ETag": resp["ETag"], "PartNumber": mpu_id})

    s3_client.complete_multipart_upload(
        Bucket=pinfo.bucket,
        Key=pinfo.path,
        MultipartUpload={"Parts": mpu_parts},
        UploadId=mpu["UploadId"],
    )
    return [pinfo]<|MERGE_RESOLUTION|>--- conflicted
+++ resolved
@@ -70,10 +70,7 @@
     pinfo: PartInfo,
     filename: Optional[Path] = None,
     buf: Optional[io.BytesIO] = None,
-<<<<<<< HEAD
-=======
     size: Optional[int] = None,
->>>>>>> 906aebb5
     **kwargs,
 ) -> np.ndarray:
     config = get_transfer_config(**kwargs)
