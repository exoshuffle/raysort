# pylint: disable=use-dict-literal
from raysort.config.common import (
    InstanceLifetime,
    InstanceType,
    JobConfig,
    SpillingMode,
    get_s3_buckets,
    get_steps,
)

# ------------------------------------------------------------
#     VM Types
# ------------------------------------------------------------

d3_xl = InstanceType(
    name="d3.xlarge",
    cpu=4,
    memory_gib=32,
    disk_count=3,
    hdd=True,
)

d3_2xl = InstanceType(
    name="d3.2xlarge",
    cpu=8,
    memory_gib=61.8,
    disk_count=6,
    hdd=True,
)

i3_2xl = InstanceType(
    name="i3.2xlarge",
    cpu=8,
    memory_gib=61.8,
    disk_count=1,
    disk_device_offset=0,
)

i4i_2xl = InstanceType(
    name="i4i.2xlarge",
    cpu=8,
    memory_gib=61.8,
    disk_count=1,
)

i4i_4xl = InstanceType(
    name="i4i.4xlarge",
    cpu=16,
    memory_gib=123.6,
    disk_count=1,
)

i4i_8xl = InstanceType(
    name="i4i.8xlarge",
    cpu=32,
    memory_gib=247.2,
    disk_count=2,
)

r6i_2xl = InstanceType(
    name="r6i.2xlarge",
    cpu=8,
    memory_gib=61.8,
)

t3_2xl = InstanceType(
    name="t3.2xlarge",
    cpu=2,
    memory_gib=8,
    disk_device_offset=0,
)

m6i_xl = InstanceType(
    name="m6i.xlarge",
    cpu=4,
    memory_gib=16,
)

configs = [
    # ------------------------------------------------------------
    #     t3.2xl 10 nodes scheduling policy debugging
    # ------------------------------------------------------------
    JobConfig(
        name="1tb-2gb-t3",
        cluster=dict(
            instance_count=10,
            instance_type=t3_2xl,
            local=False,
        ),
        system=dict(),
        app=dict(
            **get_steps(),
            total_gb=1000,
            input_part_gb=2,
            map_parallelism_multiplier=1,
            reduce_parallelism_multiplier=1,
            native_scheduling=True,
        ),
    ),
    # ------------------------------------------------------------
    #     i3.2xl 10 nodes 1TB NSDI '23
    # ------------------------------------------------------------
    JobConfig(
        # 571s, https://wandb.ai/raysort/raysort/runs/2ib2wl1l
        name="1tb-2gb-i3-simple",
        cluster=dict(
            instance_count=10,
            instance_type=i3_2xl,
            local=False,
        ),
        system=dict(),
        app=dict(
            **get_steps(),
            total_gb=1000,
            input_part_gb=2,
            reduce_parallelism_multiplier=1,
            simple_shuffle=True,
        ),
    ),
    JobConfig(
        # 675s, https://wandb.ai/raysort/raysort/runs/15gi7d6y
        name="1tb-1gb-i3-simple",
        cluster=dict(
            instance_count=10,
            instance_type=i3_2xl,
            local=False,
        ),
        system=dict(),
        app=dict(
            **get_steps(),
            total_gb=1000,
            input_part_gb=1,
            reduce_parallelism_multiplier=1,
            simple_shuffle=True,
        ),
    ),
    JobConfig(
        # 1038s, https://wandb.ai/raysort/raysort/runs/217qjb59
        name="1tb-.5gb-i3-simple",
        cluster=dict(
            instance_count=10,
            instance_type=i3_2xl,
            local=False,
        ),
        system=dict(),
        app=dict(
            **get_steps(),
            total_gb=1000,
            input_part_gb=0.5,
            reduce_parallelism_multiplier=1,
            simple_shuffle=True,
        ),
    ),
    JobConfig(
        # 804s, https://wandb.ai/raysort/raysort/runs/2kuh08o8
        name="1tb-2gb-i3-riffle",
        cluster=dict(
            instance_count=10,
            instance_type=i3_2xl,
            local=False,
        ),
        system=dict(),
        app=dict(
            **get_steps(),
            total_gb=1000,
            input_part_gb=2,
            reduce_parallelism_multiplier=1,
            riffle=True,
            merge_factor=8,
        ),
    ),
    JobConfig(
        # 705s, https://wandb.ai/raysort/raysort/runs/16gj5var
        name="1tb-1gb-i3-riffle",
        cluster=dict(
            instance_count=10,
            instance_type=i3_2xl,
            local=False,
        ),
        system=dict(),
        app=dict(
            **get_steps(),
            total_gb=1000,
            input_part_gb=1,
            reduce_parallelism_multiplier=1,
            riffle=True,
            merge_factor=8,
        ),
    ),
    JobConfig(
        # 770s, https://wandb.ai/raysort/raysort/runs/wp9zs9qb
        name="1tb-.5gb-i3-riffle",
        cluster=dict(
            instance_count=10,
            instance_type=i3_2xl,
            local=False,
        ),
        system=dict(),
        app=dict(
            **get_steps(),
            total_gb=1000,
            input_part_gb=0.5,
            reduce_parallelism_multiplier=1,
            riffle=True,
            merge_factor=8,
        ),
    ),
    JobConfig(
        # 623s, https://wandb.ai/raysort/raysort/runs/1x8b6ggk
        name="1tb-2gb-i3-magnet",
        cluster=dict(
            instance_count=10,
            instance_type=i3_2xl,
            local=False,
        ),
        system=dict(),
        app=dict(
            **get_steps(),
            total_gb=1000,
            input_part_gb=2,
            reduce_parallelism_multiplier=1,
            magnet=True,
        ),
    ),
    JobConfig(
        # 608s, https://wandb.ai/raysort/raysort/runs/2qn6b7e7
        name="1tb-1gb-i3-magnet",
        cluster=dict(
            instance_count=10,
            instance_type=i3_2xl,
            local=False,
        ),
        system=dict(),
        app=dict(
            **get_steps(),
            total_gb=1000,
            input_part_gb=1,
            reduce_parallelism_multiplier=1,
            magnet=True,
        ),
    ),
    JobConfig(
        # 630s, https://wandb.ai/raysort/raysort/runs/3c71pxms
        name="1tb-.5gb-i3-magnet",
        cluster=dict(
            instance_count=10,
            instance_type=i3_2xl,
            local=False,
        ),
        system=dict(),
        app=dict(
            **get_steps(),
            total_gb=1000,
            input_part_gb=0.5,
            reduce_parallelism_multiplier=1,
            magnet=True,
        ),
    ),
    JobConfig(
        # 597s, https://wandb.ai/raysort/raysort/runs/2ot7wyr4
        name="1tb-2gb-i3-cosco",
        cluster=dict(
            instance_count=10,
            instance_type=i3_2xl,
            local=False,
        ),
        system=dict(),
        app=dict(
            **get_steps(),
            total_gb=1000,
            input_part_gb=2,
            reduce_parallelism_multiplier=1,
        ),
    ),
    JobConfig(
        # 612s, https://wandb.ai/raysort/raysort/runs/1fkhss8g
        name="1tb-1gb-i3-cosco",
        cluster=dict(
            instance_count=10,
            instance_type=i3_2xl,
            local=False,
        ),
        system=dict(),
        app=dict(
            **get_steps(),
            total_gb=1000,
            input_part_gb=1,
            reduce_parallelism_multiplier=1,
        ),
    ),
    JobConfig(
        # 651s, https://wandb.ai/raysort/raysort/runs/1iatcdc6
        name="1tb-.5gb-i3-cosco",
        cluster=dict(
            instance_count=10,
            instance_type=i3_2xl,
            local=False,
        ),
        system=dict(),
        app=dict(
            **get_steps(),
            total_gb=1000,
            input_part_gb=0.5,
            reduce_parallelism_multiplier=1,
        ),
    ),
    # ------------------------------------------------------------
    #     d3.2xl 10 nodes 1TB (NSDI '22)
    # ------------------------------------------------------------
    JobConfig(
        # currently slow due to https://github.com/ray-project/ray/issues/24667
        name="1tb-2gb-d3-cosco",
        cluster=dict(
            instance_count=10,
            instance_type=d3_2xl,
        ),
        system=dict(),
        app=dict(
            **get_steps(),
            total_gb=1000,
            input_part_gb=2,
        ),
    ),
    # ------------------------------------------------------------
    #     i3.2xl 10 nodes 1TB (NSDI '22)
    # ------------------------------------------------------------
    JobConfig(
        # 584s, https://wandb.ai/raysort/raysort/runs/ky90ojwr
        name="1tb-2gb-i3-cosco",
        cluster=dict(
            instance_count=10,
            instance_type=i3_2xl,
        ),
        system=dict(),
        app=dict(
            **get_steps(),
            total_gb=1000,
            input_part_gb=2,
        ),
    ),
    # ------------------------------------------------------------
    #     i4i.2xl 10, 20 nodes
    # ------------------------------------------------------------
    JobConfig(
        # 361s, https://wandb.ai/raysort/raysort/runs/1hdz0pqi
        name="1tb-2gb-i4i",
        cluster=dict(
            instance_count=10,
            instance_type=i4i_2xl,
        ),
        system=dict(),
        app=dict(
            **get_steps(),
            total_gb=1000,
            input_part_gb=2,
            reduce_parallelism_multiplier=1,
        ),
    ),
    # ------------------------------------------------------------
    #     i4i.2xl 100 nodes
    # ------------------------------------------------------------
    JobConfig(
        # 607s, https://wandb.ai/raysort/raysort/runs/3b6bjy93
        # https://raysort.grafana.net/dashboard/snapshot/ODuYv9zKDbFnZc9GSS71mzyYC5MYdolK
        name="10tb-2gb-i4i",
        cluster=dict(
            instance_count=100,
            instance_type=i4i_2xl,
        ),
        system=dict(),
        app=dict(
            **get_steps(),
            total_gb=10000,
            input_part_gb=2,
            reduce_parallelism_multiplier=1,
        ),
    ),
    JobConfig(
        # 3089s, https://wandb.ai/raysort/raysort/runs/35zd12xu
        # https://raysort.grafana.net/dashboard/snapshot/D47iMJ63Vl2eskBynzE472E17DhQqRs0
        name="50tb-2gb-i4i",
        cluster=dict(
            instance_count=100,
            instance_type=i4i_2xl,
        ),
        system=dict(),
        app=dict(
            **get_steps(),
            total_gb=50000,
            input_part_gb=2,
            reduce_parallelism_multiplier=1,
        ),
    ),
    # ------------------------------------------------------------
    #     S3 + i4i.2xl 10 nodes
    # ------------------------------------------------------------
    JobConfig(
        # 423s, https://wandb.ai/raysort/raysort/runs/p1ygq4c6
        name="1tb-2gb-i4i-native-s3",
        cluster=dict(
            instance_count=10,
            instance_type=i4i_2xl,
        ),
        system=dict(),
        app=dict(
            **get_steps(),
            total_gb=1000,
            input_part_gb=2,
            s3_buckets=get_s3_buckets(),
            map_parallelism_multiplier=1,
            reduce_parallelism_multiplier=1,
            merge_factor=1,
        ),
    ),
    JobConfig(
        # TODO
        name="1tb-2gb-i4i4x-s3",
        cluster=dict(
            instance_count=10,
            instance_type=i4i_4xl,
        ),
        system=dict(),
        app=dict(
            **get_steps(),
            total_gb=1000,
            input_part_gb=2,
            s3_buckets=get_s3_buckets(),
            map_parallelism_multiplier=1,
            reduce_parallelism_multiplier=1,
            merge_factor=1,
        ),
    ),
    # ------------------------------------------------------------
    #     S3 + i4i.2xl 20 nodes
    # ------------------------------------------------------------
    JobConfig(
        # 466s, https://wandb.ai/raysort/raysort/runs/jtrapg8i
        name="2tb-2gb-i4i-native-s3",
        cluster=dict(
            instance_count=20,
            instance_type=i4i_2xl,
        ),
        system=dict(),
        app=dict(
            **get_steps(),
            total_gb=2000,
            input_part_gb=2,
            s3_buckets=get_s3_buckets(),
            map_parallelism_multiplier=1,
            reduce_parallelism_multiplier=1,
            merge_factor=1,
        ),
    ),
    JobConfig(
        # 402s, https://wandb.ai/raysort/raysort/runs/jpegf7l2
        name="2tb-2gb-i4i4x-s3",
        cluster=dict(
            instance_count=10,
            instance_type=i4i_4xl,
        ),
        system=dict(),
        app=dict(
            **get_steps(),
            total_gb=2000,
            input_part_gb=2,
            # output_part_gb=4,
            s3_buckets=get_s3_buckets(),
            map_parallelism_multiplier=12 / 16,
            reduce_parallelism_multiplier=12 / 16,
            merge_factor=1,
        ),
    ),
    JobConfig(
        # 1550s
        name="8tb-2gb-10-i4i4x-s3",
        cluster=dict(
            instance_count=10,
            instance_type=i4i_4xl,
        ),
        system=dict(),
        app=dict(
            **get_steps(),
            total_gb=8000,
            input_part_gb=2,
            output_part_gb=4,
            s3_buckets=get_s3_buckets(),
            map_parallelism_multiplier=0.75,
            reduce_parallelism_multiplier=0.75,
            merge_factor=1,
        ),
    ),
    JobConfig(
        # 433s * 8
        name="16tb-2gb-i4i4x-s3",
        cluster=dict(
            instance_count=10,
            instance_type=i4i_4xl,
        ),
        system=dict(),
        app=dict(
            **get_steps(),
            total_gb=16000,
            input_part_gb=2,
            s3_buckets=get_s3_buckets(),
            map_parallelism_multiplier=0.75,
            reduce_parallelism_multiplier=0.75,
            merge_factor=1,
        ),
    ),
    # ------------------------------------------------------------
    #     S3 + i4i.2xl 40 nodes
    # ------------------------------------------------------------
    JobConfig(
        # 536s, https://wandb.ai/raysort/raysort/runs/14xr10t2
        name="4tb-2gb-i4i-native-s3",
        cluster=dict(
            instance_count=40,
            instance_type=i4i_2xl,
        ),
        system=dict(),
        app=dict(
            **get_steps(),
            total_gb=4000,
            input_part_gb=2,
            s3_buckets=get_s3_buckets(),
            reduce_parallelism_multiplier=1,
        ),
    ),
    JobConfig(
        # 418s, https://wandb.ai/raysort/raysort/runs/3n4runhx
        name="4tb-2gb-i4i4x-s3",
        cluster=dict(
            instance_count=20,
            instance_type=i4i_4xl,
        ),
        system=dict(),
        app=dict(
            **get_steps(),
            total_gb=4000,
            input_part_gb=2,
            s3_buckets=get_s3_buckets(),
            map_parallelism_multiplier=0.75,
            reduce_parallelism_multiplier=0.75,
            merge_factor=1,
            num_shards_per_mapper=2,
        ),
    ),
    JobConfig(
        # 2901s, https://wandb.ai/raysort/raysort/runs/q0w17xxi
        name="20tb-2gb-i4i-native-s3",
        cluster=dict(
            instance_count=40,
            instance_type=i4i_2xl,
        ),
        system=dict(),
        app=dict(
            **get_steps(),
            total_gb=20000,
            input_part_gb=2,
            s3_buckets=get_s3_buckets(),
            reduce_parallelism_multiplier=1,
        ),
    ),
    JobConfig(
        # 1266s; 1100s if perfect scaling
        name="10tb-2gb-20-i4i4x-s3",
        cluster=dict(
            instance_count=20,
            instance_type=i4i_4xl,
        ),
        system=dict(),
        app=dict(
            **get_steps(),
            total_gb=10000,
            input_part_gb=2,
            s3_buckets=get_s3_buckets(),
            map_parallelism_multiplier=1,
            reduce_parallelism_multiplier=1,
            merge_factor=1,
        ),
    ),
    # ------------------------------------------------------------
    #     S3 + i4i.2xl 60 nodes
    # ------------------------------------------------------------
    JobConfig(
        # 454s, https://wandb.ai/raysort/raysort/runs/3jpwrmic
        name="6tb-2gb-i4i4x-s3",
        cluster=dict(
            instance_count=30,
            instance_type=i4i_4xl,
        ),
        system=dict(),
        app=dict(
            **get_steps(),
            total_gb=6000,
            input_part_gb=2,
            s3_buckets=get_s3_buckets(30),
            map_parallelism_multiplier=0.75,
            reduce_parallelism_multiplier=0.75,
            merge_factor=1,
        ),
    ),
    JobConfig(
        # 5748s with a long tail.
        name="60tb-2gb-i4i4x-s3",
        cluster=dict(
            instance_count=36,
            instance_type=i4i_4xl,
        ),
        system=dict(),
        app=dict(
            **get_steps(),
            total_gb=60000,
            input_part_gb=2,
            s3_buckets=get_s3_buckets(20),
            map_parallelism_multiplier=1,
            reduce_parallelism_multiplier=1,
            merge_factor=1,
        ),
    ),
    # ------------------------------------------------------------
    #     S3 + i4i.2xl 100 nodes
    # ------------------------------------------------------------
    JobConfig(
        # 681s, https://wandb.ai/raysort/raysort/runs/39gvukz0
        # 795s with multi upload
        name="10tb-2gb-i4i-native-s3",
        cluster=dict(
            instance_count=100,
            instance_type=i4i_2xl,
        ),
        system=dict(),
        app=dict(
            **get_steps(),
            total_gb=10000,
            input_part_gb=2,
            s3_buckets=get_s3_buckets(),
            reduce_parallelism_multiplier=1,
            use_yield=True,
        ),
    ),
    JobConfig(
        # 4153s, https://wandb.ai/raysort/raysort/runs/qcw9riog (multi upload)
        # https://raysort.grafana.net/dashboard/snapshot/41UCIyP11JsWOawGx3S0KMiyfmgBEjkt
        # 4028s, https://wandb.ai/raysort/raysort/runs/g03tgbgz (single upload)
        name="50tb-2gb-i4i-native-s3",
        cluster=dict(
            instance_count=100,
            instance_type=i4i_2xl,
        ),
        system=dict(),
        app=dict(
            **get_steps(),
            total_gb=50000,
            input_part_gb=2,
            s3_buckets=get_s3_buckets(),
            reduce_parallelism_multiplier=1,
        ),
    ),
    # ------------------------------------------------------------
    #     S3 + i4i.4xl 40 nodes
    # ------------------------------------------------------------
<<<<<<< HEAD
    JobConfig(
        # 460s, https://wandb.ai/raysort/raysort/runs/17mqvhde
        # 456s, https://wandb.ai/raysort/raysort/runs/6emlt2u1
        name="8tb-2gb-i4i4x-s3",
        cluster=dict(
            instance_count=40,
            instance_type=i4i_4xl,
        ),
        system=dict(),
        app=dict(
            **get_steps(),
            total_gb=8000,
            input_part_gb=2,
            output_part_gb=4,
            s3_buckets=get_s3_buckets(40),
            map_parallelism_multiplier=0.75,
            reduce_parallelism_multiplier=0.75,
            merge_factor=1,
        ),
    ),
    JobConfig(
        # 2243s, https://wandb.ai/raysort/raysort/runs/3i916jv3
        # 2187s, https://wandb.ai/raysort/raysort/runs/grm4o1p7
        name="40tb-2gb-i4i4x-s3",
=======
    JobConfig(
        # 460s, https://wandb.ai/raysort/raysort/runs/17mqvhde
        # 456s, https://wandb.ai/raysort/raysort/runs/6emlt2u1
        name="8tb-2gb-i4i4x-s3",
>>>>>>> a85772b7
        cluster=dict(
            instance_count=40,
            instance_type=i4i_4xl,
        ),
        system=dict(),
        app=dict(
            **get_steps(),
<<<<<<< HEAD
            total_gb=40000,
=======
            total_gb=8000,
>>>>>>> a85772b7
            input_part_gb=2,
            output_part_gb=4,
            s3_buckets=get_s3_buckets(40),
            map_parallelism_multiplier=0.75,
            reduce_parallelism_multiplier=0.75,
            merge_factor=1,
        ),
    ),
    JobConfig(
<<<<<<< HEAD
        # 5361s, https://wandb.ai/raysort/raysort/runs/sfycimry
        name="100tb-2gb-i4i4x-s3",
=======
        # 2243s, https://wandb.ai/raysort/raysort/runs/3i916jv3
        # 2187s, https://wandb.ai/raysort/raysort/runs/grm4o1p7
        name="40tb-2gb-i4i4x-s3",
>>>>>>> a85772b7
        cluster=dict(
            instance_count=40,
            instance_type=i4i_4xl,
        ),
        system=dict(),
        app=dict(
            **get_steps(),
<<<<<<< HEAD
            total_gb=100000,
=======
            total_gb=40000,
>>>>>>> a85772b7
            input_part_gb=2,
            output_part_gb=4,
            s3_buckets=get_s3_buckets(40),
            map_parallelism_multiplier=0.75,
            reduce_parallelism_multiplier=0.75,
<<<<<<< HEAD
=======
            merge_factor=1,
        ),
    ),
    JobConfig(
        # 5361s, https://wandb.ai/raysort/raysort/runs/sfycimry
        name="100tb-2gb-i4i4x-s3",
        cluster=dict(
            instance_count=40,
            instance_type=i4i_4xl,
        ),
        system=dict(),
        app=dict(
            **get_steps(),
            total_gb=100000,
            input_part_gb=2,
            output_part_gb=4,
            s3_buckets=get_s3_buckets(40),
            map_parallelism_multiplier=0.75,
            reduce_parallelism_multiplier=0.75,
>>>>>>> a85772b7
            merge_factor=1,
        ),
    ),
    # ------------------------------------------------------------
    #     S3 10 nodes 1TB
    # ------------------------------------------------------------
    JobConfig(
        # 570s, https://wandb.ai/raysort/raysort/runs/2n652zza
        name="1tb-2gb-s3-native-s3",
        cluster=dict(
            instance_count=10,
            instance_type=r6i_2xl,
        ),
        system=dict(
            s3_spill=16,
        ),
        app=dict(
            **get_steps(),
            total_gb=1000,
            input_part_gb=2,
            s3_buckets=get_s3_buckets(),
        ),
    ),
    JobConfig(
        # 575s, https://wandb.ai/raysort/raysort/runs/3vk1b0aa
        name="1tb-1gb-s3-native-s3",
        cluster=dict(
            instance_count=10,
            instance_type=r6i_2xl,
        ),
        system=dict(
            s3_spill=16,
        ),
        app=dict(
            **get_steps(),
            total_gb=1000,
            input_part_gb=1,
            s3_buckets=get_s3_buckets(),
        ),
    ),
    JobConfig(
        # 650s, https://wandb.ai/raysort/raysort/runs/2d7d9ysa
        name="1tb-2gb-s3-manual-s3",
        cluster=dict(
            instance_count=10,
            instance_type=r6i_2xl,
        ),
        system=dict(
            object_spilling_threshold=1,
        ),
        app=dict(
            **get_steps(),
            total_gb=1000,
            input_part_gb=2,
            s3_buckets=get_s3_buckets(),
            spilling=SpillingMode.S3,
        ),
    ),
    # ------------------------------------------------------------
    #     S3 20 nodes
    # ------------------------------------------------------------
    JobConfig(
        # 650s, https://wandb.ai/raysort/raysort/runs/30rszs7y
        # 580s, https://wandb.ai/raysort/raysort/runs/3e7h09lt (cannot reproduce)
        name="2tb-2gb-s3-native-s3",
        cluster=dict(
            instance_count=20,
            instance_type=r6i_2xl,
        ),
        system=dict(
            max_fused_object_count=3,
            s3_spill=16,
        ),
        app=dict(
            **get_steps(),
            total_gb=2000,
            input_part_gb=2,
            s3_buckets=get_s3_buckets(),
        ),
    ),
    JobConfig(
        # 2906s, https://wandb.ai/raysort/raysort/runs/1r83qp4x
        name="10tb-2gb-s3-native-s3",
        cluster=dict(
            instance_count=20,
            instance_type=r6i_2xl,
        ),
        system=dict(
            max_fused_object_count=3,
            s3_spill=16,
        ),
        app=dict(
            **get_steps(),
            total_gb=10000,
            input_part_gb=2,
            s3_buckets=get_s3_buckets(),
        ),
    ),
    JobConfig(
        # 730s, https://wandb.ai/raysort/raysort/runs/2tlqlqpo
        name="2tb-2gb-s3-manual-s3",
        cluster=dict(
            instance_count=20,
            instance_type=r6i_2xl,
        ),
        system=dict(
            object_spilling_threshold=1,
        ),
        app=dict(
            **get_steps(),
            total_gb=2000,
            input_part_gb=2,
            s3_buckets=get_s3_buckets(),
            spilling=SpillingMode.S3,
        ),
    ),
    # ------------------------------------------------------------
    #     S3 40 nodes
    # ------------------------------------------------------------
    JobConfig(
        # 707s, https://wandb.ai/raysort/raysort/runs/2zekqq6m
        name="4tb-2gb-s3-manual-s3",
        cluster=dict(
            instance_count=40,
            instance_type=r6i_2xl,
        ),
        system=dict(
            object_spilling_threshold=1,
        ),
        app=dict(
            **get_steps(),
            total_gb=4000,
            input_part_gb=2,
            s3_buckets=get_s3_buckets(),
            spilling=SpillingMode.S3,
        ),
    ),
    JobConfig(
        # TODO(@lsf)
        name="20tb-2gb-s3-manual-s3",
        cluster=dict(
            instance_count=40,
            instance_type=r6i_2xl,
        ),
        system=dict(
            object_spilling_threshold=1,
        ),
        app=dict(
            **get_steps(),
            total_gb=20000,
            input_part_gb=2,
            s3_buckets=get_s3_buckets(),
            spilling=SpillingMode.S3,
        ),
    ),
    # ------------------------------------------------------------
    #     Spot instances 20 nodes
    # ------------------------------------------------------------
    JobConfig(
        name="600gb-1gb-spot-s3",
        cluster=dict(
            instance_count=20,
            instance_type=r6i_2xl,
            instance_lifetime=InstanceLifetime.SPOT,
        ),
        system=dict(
            max_fused_object_count=3,
            s3_spill=16,
        ),
        app=dict(
            **get_steps(),
            total_gb=600,
            input_part_gb=1,
            s3_buckets=get_s3_buckets(),
        ),
    ),
    # ------------------------------------------------------------
    #     Spot version of i3.2xl 10 nodes 1TB
    # ------------------------------------------------------------
    JobConfig(
        # 584s, https://wandb.ai/raysort/raysort/runs/ky90ojwr
        name="1tb-2gb-i3-spot",
        cluster=dict(
            instance_count=10,
            instance_type=i3_2xl,
            instance_lifetime=InstanceLifetime.SPOT,
        ),
        system=dict(),
        app=dict(
            **get_steps(),
            total_gb=1000,
            input_part_gb=2,
        ),
    ),
    # ------------------------------------------------------------
    #     MapReduce Online Test Cluster
    # ------------------------------------------------------------
    JobConfig(
        name="mpo",
        cluster=dict(
            instance_count=10,
            instance_type=r6i_2xl,
            instance_lifetime=InstanceLifetime.SPOT,
        ),
        system=dict(),
        app=dict(
            **get_steps(),
            total_gb=1000,
            input_part_gb=1,
        ),
    ),
]<|MERGE_RESOLUTION|>--- conflicted
+++ resolved
@@ -660,7 +660,6 @@
     # ------------------------------------------------------------
     #     S3 + i4i.4xl 40 nodes
     # ------------------------------------------------------------
-<<<<<<< HEAD
     JobConfig(
         # 460s, https://wandb.ai/raysort/raysort/runs/17mqvhde
         # 456s, https://wandb.ai/raysort/raysort/runs/6emlt2u1
@@ -685,12 +684,6 @@
         # 2243s, https://wandb.ai/raysort/raysort/runs/3i916jv3
         # 2187s, https://wandb.ai/raysort/raysort/runs/grm4o1p7
         name="40tb-2gb-i4i4x-s3",
-=======
-    JobConfig(
-        # 460s, https://wandb.ai/raysort/raysort/runs/17mqvhde
-        # 456s, https://wandb.ai/raysort/raysort/runs/6emlt2u1
-        name="8tb-2gb-i4i4x-s3",
->>>>>>> a85772b7
         cluster=dict(
             instance_count=40,
             instance_type=i4i_4xl,
@@ -698,11 +691,7 @@
         system=dict(),
         app=dict(
             **get_steps(),
-<<<<<<< HEAD
             total_gb=40000,
-=======
-            total_gb=8000,
->>>>>>> a85772b7
             input_part_gb=2,
             output_part_gb=4,
             s3_buckets=get_s3_buckets(40),
@@ -712,14 +701,8 @@
         ),
     ),
     JobConfig(
-<<<<<<< HEAD
         # 5361s, https://wandb.ai/raysort/raysort/runs/sfycimry
         name="100tb-2gb-i4i4x-s3",
-=======
-        # 2243s, https://wandb.ai/raysort/raysort/runs/3i916jv3
-        # 2187s, https://wandb.ai/raysort/raysort/runs/grm4o1p7
-        name="40tb-2gb-i4i4x-s3",
->>>>>>> a85772b7
         cluster=dict(
             instance_count=40,
             instance_type=i4i_4xl,
@@ -727,38 +710,12 @@
         system=dict(),
         app=dict(
             **get_steps(),
-<<<<<<< HEAD
             total_gb=100000,
-=======
-            total_gb=40000,
->>>>>>> a85772b7
             input_part_gb=2,
             output_part_gb=4,
             s3_buckets=get_s3_buckets(40),
             map_parallelism_multiplier=0.75,
             reduce_parallelism_multiplier=0.75,
-<<<<<<< HEAD
-=======
-            merge_factor=1,
-        ),
-    ),
-    JobConfig(
-        # 5361s, https://wandb.ai/raysort/raysort/runs/sfycimry
-        name="100tb-2gb-i4i4x-s3",
-        cluster=dict(
-            instance_count=40,
-            instance_type=i4i_4xl,
-        ),
-        system=dict(),
-        app=dict(
-            **get_steps(),
-            total_gb=100000,
-            input_part_gb=2,
-            output_part_gb=4,
-            s3_buckets=get_s3_buckets(40),
-            map_parallelism_multiplier=0.75,
-            reduce_parallelism_multiplier=0.75,
->>>>>>> a85772b7
             merge_factor=1,
         ),
     ),
