--- conflicted
+++ resolved
@@ -2,11 +2,7 @@
 import logging
 import time
 
-<<<<<<< HEAD
 from typing import Iterable, Tuple, Union
-=======
-from typing import Iterable, Optional, Tuple, Union
->>>>>>> 19fd43aa
 
 import numpy as np
 import ray
@@ -221,11 +217,7 @@
                     _, tasks_in_flight = ray.wait(tasks_in_flight, fetch_local=False)
 
                 ref = final_merge.options(**ray_utils.current_node_aff()).remote(
-<<<<<<< HEAD
                     self.cfg, self.worker_id, r, list(merge_out), sum(part_sizes[r])
-=======
-                    self.cfg, self.worker_id, r, list(merge_out)
->>>>>>> 19fd43aa
                 )
                 merge_results[r, :] = None
                 if isinstance(ref, list):
@@ -275,11 +267,7 @@
     worker_id: PartId,
     reduce_idx: PartId,
     parts: list[np.ndarray],
-<<<<<<< HEAD
     parts_size_bytes: int,
-=======
-    subpart_idx: PartId = 1,
->>>>>>> 19fd43aa
 ) -> list[PartInfo]:
     logging_utils.init()
 
@@ -287,7 +275,6 @@
         M = len(parts)
         if M == 0:
             return []
-<<<<<<< HEAD
         parts_memory_gb = parts_size_bytes * 1.0 / 1_000_000_000
 
         if M > 1 and parts_memory_gb > cfg.dynamic_repartition_threshold_gb:
@@ -318,40 +305,6 @@
             cfg, part_id, kind="output", cloud=cfg.cloud_storage
         )
         merger = sortlib.merge_partitions(M, get_block, ask_for_refills=ask_for_refills)
-=======
-
-        parts_memory_gb = _get_total_partition_sizes(parts)
-
-        if M > 1 and parts_memory_gb > cfg.dynamic_repartition_threshold_gb:
-            partitioned_parts = _partition_parts(parts)
-
-            halves = [
-                final_merge.options(**ray_utils.current_node_aff()).remote(
-                    cfg,
-                    worker_id,
-                    reduce_idx,
-                    partitioned_parts[i],
-                    subpart_idx=subpart_idx * 2 + i,
-                )
-                for i in range(2)
-            ]
-
-            return flatten(ray.get(halves))
-
-        parts = [p for p in ray.get(parts) if len(p) > 0]
-
-        # need to check length again after filtering
-        M = len(parts)
-        if M == 0:
-            return []
-
-        get_block = lambda i, d: parts[i] if d == 0 else None
-        part_id = constants.merge_part_ids(worker_id, reduce_idx, subpart_idx)
-        pinfo = sort_utils.part_info(
-            cfg, part_id, kind="output", cloud=cfg.cloud_storage
-        )
-        merger = sortlib.merge_partitions(M, get_block)
->>>>>>> 19fd43aa
         output = sort_utils.save_partition(cfg, pinfo, merger)
         return output
 
