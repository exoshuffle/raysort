import csv
import functools
import logging
import os
import random
import time
from typing import Callable, Dict, Iterable, List, Tuple, Union

import numpy as np
import ray

from raysort import (
    config,
    constants,
    logging_utils,
    ray_utils,
    s3_utils,
    sort_utils,
    sortlib,
    tracing_utils,
)
from raysort.config import AppConfig, JobConfig
from raysort.typing import BlockInfo, PartId, PartInfo, SpillingMode


def flatten(xss: List[List]) -> List:
    return [x for xs in xss for x in xs]


def _dummy_sort_and_partition(part: np.ndarray, bounds: List[int]) -> List[BlockInfo]:
    N = len(bounds)
    offset = 0
    size = int(np.ceil(part.size / N))
    blocks = []
    for _ in range(N):
        blocks.append((offset, size))
        offset += size
    return blocks


def mapper_sort_blocks(
    cfg: AppConfig, bounds: List[int], pinfolist: List[PartInfo]
) -> Tuple[np.ndarray, List[Tuple[int, int]]]:
    with tracing_utils.timeit("map_load", report_completed=False):
        part = sort_utils.load_partitions(cfg, pinfolist)
    sort_fn = (
        _dummy_sort_and_partition if cfg.skip_sorting else sortlib.sort_and_partition
    )
    blocks = sort_fn(part, bounds)
    return part, blocks


# Memory usage: input_part_size = 2GB
# Plasma usage: input_part_size = 2GB
@ray.remote(num_cpus=0)
def mapper(
    cfg: AppConfig, _mapper_id: PartId, bounds: List[int], pinfolist: List[PartInfo]
) -> List[np.ndarray]:
    with tracing_utils.timeit("map"):
        part, blocks = mapper_sort_blocks(cfg, bounds, pinfolist)
        if cfg.use_put:
            ret = [ray.put(part[offset : offset + size]) for offset, size in blocks]
        else:
            ret = [part[offset : offset + size] for offset, size in blocks]
        # Return an extra object for tracking task progress.
        return ret + [None]


@ray.remote(num_cpus=0)
def mapper_yield(
    cfg: AppConfig, _mapper_id: PartId, bounds: List[int], pinfolist: List[PartInfo]
) -> List[np.ndarray]:
    with tracing_utils.timeit("map"):
        part, blocks = mapper_sort_blocks(cfg, bounds, pinfolist)
        for offset, size in blocks:
            yield part[offset : offset + size]
        # Return an extra object for tracking task progress.
        yield None


def _dummy_merge(
    num_blocks: int,
    get_block: Callable[[int, int], np.ndarray],
    _n: int = 0,
    _a: bool = True,
) -> Iterable[np.ndarray]:
    blocks = [((i, 0), get_block(i, 0)) for i in range(num_blocks)]
    while len(blocks) > 0:
        (m, d), block = blocks.pop(random.randrange(len(blocks)))
        yield block
        d_ = d + 1
        block = get_block(m, d_)
        if block is None:
            continue
        blocks.append(((m, d_), block))


def spill_block(cfg: AppConfig, pinfo: PartInfo, data: np.ndarray):
    if cfg.spilling == SpillingMode.DISK:
        # TODO(@lsf): make sure we write to all mounted disks.
        with open(pinfo.path, "wb", buffering=cfg.io_size) as fout:
            data.tofile(fout)
    elif cfg.spilling == SpillingMode.S3:
        s3_utils.upload_s3_buffer(cfg, data, pinfo, use_threads=False)
    else:
        raise RuntimeError(f"{cfg}")


def restore_block(cfg: AppConfig, pinfo: PartInfo) -> np.ndarray:
    if cfg.spilling == SpillingMode.DISK:
        with open(pinfo.path, "rb", buffering=cfg.io_size) as fin:
            ret = np.fromfile(fin, dtype=np.uint8)
        os.remove(pinfo.path)
        return ret
    if cfg.spilling == SpillingMode.S3:
        return s3_utils.download_s3(pinfo, use_threads=False)
    raise RuntimeError(f"{cfg}")


def _get_block(blocks: np.ndarray, i: int, d: int):
    if i >= len(blocks) or d > 0:
        return None
    ret = blocks[i]
    blocks[i] = None
    return ret


def _merge_blocks_prep(
    cfg: AppConfig, bounds: List[int], blocks: Tuple[np.ndarray]
) -> Iterable[np.ndarray]:
    with tracing_utils.timeit("shuffle", report_completed=False):
        blocks = ray.get(list(blocks))
        if isinstance(blocks[0], ray.ObjectRef):
            blocks = ray.get(blocks)

    M = len(blocks)
    total_bytes = sum(b.size for b in blocks)
    num_records = constants.bytes_to_records(total_bytes / len(bounds) * 2)
    get_block = functools.partial(_get_block, blocks)

    merge_fn = _dummy_merge if cfg.skip_sorting else sortlib.merge_partitions
    return merge_fn(M, get_block, num_records, False, bounds)


# Memory usage: input_part_size * merge_factor / (N/W) * 2 = 320MB
# Plasma usage: input_part_size * merge_factor * 2 = 8GB
@ray.remote(num_cpus=0)
def merge_blocks(
    cfg: AppConfig,
    merge_id: PartId,
    bounds: List[int],
    blocks: Tuple[np.ndarray],
) -> Union[List[PartInfo], List[np.ndarray]]:
    merger = _merge_blocks_prep(cfg, bounds, blocks)
    with tracing_utils.timeit("merge"):
        ret = []
        spill_tasks = []
        spill_remote = ray_utils.remote(spill_block)
        for i, datachunk in enumerate(merger):
            if cfg.spilling == SpillingMode.RAY:
                if cfg.use_put:
                    ret.append(ray.put(datachunk))
                else:
                    ret.append(np.copy(datachunk))
                # TODO(@lsf): this function is using more memory in this branch
                # than in the else branch. `del datachunk` helped a little but
                # memory usage is still high. This does not make sense since
                # ray.put() should only use shared memory. Need to investigate.
                del datachunk
                continue
            part_id = constants.merge_part_ids(merge_id, i)
            pinfo = sort_utils.part_info(
                cfg, part_id, kind="temp", s3=(cfg.spilling == SpillingMode.S3)
            )
            if cfg.merge_io_parallelism > 0:
                spill_tasks.append(spill_remote.remote(cfg, pinfo, datachunk))
                if i >= cfg.merge_io_parallelism:
                    ray_utils.wait(
                        spill_tasks, num_returns=i - cfg.merge_io_parallelism + 1
                    )
            else:
                spill_block(cfg, pinfo, datachunk)
            ret.append(pinfo)
        assert len(ret) == len(bounds), (ret, bounds)
        ray_utils.wait(spill_tasks, wait_all=True)
        return ret


@ray.remote(num_cpus=0)
def merge_blocks_yield(
    cfg: AppConfig,
    _merge_id: PartId,
    bounds: List[int],
    blocks: Tuple[np.ndarray],
) -> Union[List[PartInfo], List[np.ndarray]]:
    merger = _merge_blocks_prep(cfg, bounds, blocks)
    with tracing_utils.timeit("merge"):
        for datachunk in merger:
            yield datachunk


# Memory usage: merge_partitions.batch_num_records * RECORD_SIZE = 100MB
# Plasma usage: input_part_size = 2GB
@ray.remote(num_cpus=0)
def final_merge(
    cfg: AppConfig,
    worker_id: PartId,
    reducer_id: PartId,
    *parts: List,
) -> List[PartInfo]:
    with tracing_utils.timeit("reduce"):
        if isinstance(parts[0], PartInfo):
            if cfg.reduce_io_parallelism > 0:
                parts = ray_utils.schedule_tasks(
                    restore_block,
                    [(cfg, p) for p in parts],
                    parallelism=cfg.reduce_io_parallelism,
                )
            else:
                parts = [restore_block(cfg, p) for p in parts]

        M = len(parts)

        def get_block(i: int, d: int) -> np.ndarray:
            if i >= M or d > 0:
                return None
            part = parts[i]
            if part is None:
                return None
            if isinstance(part, np.ndarray):
                return part
            if isinstance(part, ray.ObjectRef):
                ret = ray.get(part)
                assert ret is None or isinstance(ret, np.ndarray), type(ret)
                return ret
            raise RuntimeError(f"{type(part)} {part}")

        part_id = constants.merge_part_ids(worker_id, reducer_id)
        pinfo = sort_utils.part_info(
            cfg, part_id, kind="output", s3=bool(cfg.s3_buckets)
        )
        merge_fn = _dummy_merge if cfg.skip_sorting else sortlib.merge_partitions
        merger = merge_fn(M, get_block)
        return sort_utils.save_partition(cfg, pinfo, merger)


def get_boundaries(
    num_map_returns: int, num_merge_returns: int = -1
) -> Tuple[List[int], List[List[int]]]:
    if num_merge_returns == -1:
        return sortlib.get_boundaries(num_map_returns), []
    merge_bounds_flat = sortlib.get_boundaries(num_map_returns * num_merge_returns)
    merge_bounds = (
        np.array(merge_bounds_flat, dtype=np.uint64)
        .reshape(num_map_returns, num_merge_returns)
        .tolist()
    )
    map_bounds = [b[0] for b in merge_bounds]
    return map_bounds, merge_bounds


def _get_node_res(cfg: AppConfig, pinfo: PartInfo, part_id: PartId) -> Dict:
    if pinfo.node:
        return ray_utils.node_res(pinfo.node)
    return ray_utils.node_i(cfg, part_id)


@ray.remote(num_cpus=0)
def reduce_master(cfg: AppConfig, worker_id: int, merge_parts: List) -> List[PartInfo]:
    with tracing_utils.timeit("reduce_master"):
        tasks = []
        for r in range(cfg.num_reducers_per_worker):
            if r >= cfg.reduce_parallelism:
                ray_utils.wait(tasks[: r - cfg.reduce_parallelism + 1], wait_all=True)
            tasks.append(
                final_merge.options(**ray_utils.node_i(cfg, worker_id)).remote(
                    cfg, worker_id, r, *merge_parts[r]
                )
            )
        return flatten(ray.get(tasks))


def reduce_stage(
    cfg: AppConfig,
    merge_results: np.ndarray,
    get_reduce_master_args: Callable[[int], List],
) -> List[ray.ObjectRef]:
    with tracing_utils.timeit("reduce_stage"):
        if cfg.skip_final_reduce:
            ray_utils.wait(merge_results.flatten(), wait_all=True)
            return []

        tasks = [
            reduce_master.options(**ray_utils.node_i(cfg, w)).remote(
                cfg, w, get_reduce_master_args(w)
            )
            for w in range(cfg.num_workers)
        ]
        return flatten(ray.get(tasks))


def sort_simple(cfg: AppConfig, parts: List[PartInfo]) -> List[PartInfo]:
    bounds, _ = get_boundaries(cfg.num_reducers)

    mapper_opt = {"num_returns": cfg.num_reducers + 1}
    map_results = np.empty((cfg.num_mappers, cfg.num_reducers), dtype=object)
    num_map_tasks_per_round = cfg.num_workers * cfg.map_parallelism

    for part_id in range(cfg.num_mappers):
        pinfo = parts[part_id]
        opt = dict(**mapper_opt, **_get_node_res(cfg, pinfo, part_id))
        map_results[part_id, :] = mapper.options(**opt).remote(
            cfg, part_id, bounds, [pinfo]
        )[: cfg.num_reducers]
        # TODO(@lsf): try memory-aware scheduling
        if part_id > 0 and part_id % num_map_tasks_per_round == 0:
            # Wait for at least one map task from this round to finish before
            # scheduling the next round.
            ray_utils.wait(
                map_results[:, 0], num_returns=part_id - num_map_tasks_per_round + 1
            )

    ray_utils.fail_and_restart_node(cfg)

    return reduce_stage(
        cfg,
        map_results[:, 0],
        lambda w: [
            map_results[:, w * cfg.num_reducers_per_worker + r]
            for r in range(cfg.num_reducers_per_worker)
        ],
    )


def sort_riffle(cfg: AppConfig, parts: List[PartInfo]) -> List[PartInfo]:
    round_merge_factor = cfg.merge_factor // cfg.map_parallelism

    start_time = time.time()
    map_bounds, _ = get_boundaries(1)
    merge_bounds, _ = get_boundaries(cfg.num_reducers)

    mapper_opt = {"num_returns": 2}
    merger_opt = {"num_returns": cfg.num_reducers}
    merge_results = np.empty(
        (cfg.num_workers * cfg.num_mergers_per_worker, cfg.num_reducers),
        dtype=object,
    )
    num_map_tasks_per_round = cfg.num_workers * cfg.map_parallelism

    all_map_results = []
    part_id = 0
    for rnd in range(cfg.num_rounds):
        # Submit map tasks.
        num_map_tasks = min(num_map_tasks_per_round, cfg.num_mappers - part_id)
        map_results = np.empty((cfg.num_workers, cfg.map_parallelism), dtype=object)
        for i in range(num_map_tasks):
            pinfo = parts[part_id]
            opt = dict(**mapper_opt, **_get_node_res(cfg, pinfo, part_id))
            m = part_id % num_map_tasks_per_round
            map_results[i % cfg.num_workers, i // cfg.num_workers] = mapper.options(
                **opt
            ).remote(cfg, part_id, map_bounds, [pinfo])[0]
            part_id += 1
        all_map_results.append(map_results)

        if (rnd + 1) % round_merge_factor == 0:
            # Make sure all merge tasks previous rounds finish.
            num_extra_rounds = (
                rnd + 1
            ) // round_merge_factor - cfg.num_concurrent_rounds
            if num_extra_rounds > 0:
                ray_utils.wait(
                    merge_results[:, 0].flatten(),
                    num_returns=num_extra_rounds * cfg.num_workers,
                )

            # Submit merge tasks.
            merge_start = rnd - round_merge_factor + 1
            merge_end = rnd + 1
            map_results_to_merge = np.concatenate(
                all_map_results[merge_start:merge_end], axis=1
            )
            # Release map result references.
            for i in range(merge_start, merge_end):
                all_map_results[i] = []
            m = rnd
            for w in range(cfg.num_workers):
                map_blocks = map_results_to_merge[w, :]
                merge_id = constants.merge_part_ids(w, m)
                merge_results[w + m * cfg.num_workers, :] = merge_blocks.options(
                    **merger_opt, **ray_utils.node_i(cfg, w)
                ).remote(cfg, merge_id, merge_bounds, map_blocks)

        if start_time > 0 and (time.time() - start_time) > cfg.fail_time:
            ray_utils.fail_and_restart_node(cfg)
            start_time = -1

        # Wait for at least one map task from this round to finish before
        # scheduling the next round.
        ray_utils.wait(map_results.flatten())

    ray_utils.fail_and_restart_node(cfg)

    return reduce_stage(
        cfg,
        merge_results,
        lambda w: [
            merge_results[:, w * cfg.num_reducers_per_worker + r]
            for r in range(cfg.num_reducers_per_worker)
        ],
    )


def sort_two_stage(cfg: AppConfig, parts: List[PartInfo]) -> List[PartInfo]:
    start_time = time.time()
    ref_recorder = tracing_utils.ObjectRefRecorder(cfg.record_object_refs)
    map_bounds, merge_bounds = get_boundaries(
        cfg.num_workers, cfg.num_reducers_per_worker
    )

    map_fn = mapper_yield if cfg.use_yield else mapper
    merge_fn = merge_blocks_yield if cfg.use_yield else merge_blocks

    mapper_opt = {"num_returns": cfg.num_workers + 1}
    merger_opt = {"num_returns": cfg.num_reducers_per_worker}
    merge_results = np.empty(
        (cfg.num_workers, cfg.num_mergers_per_worker, cfg.num_reducers_per_worker),
        dtype=object,
    )
    num_map_tasks_per_round = cfg.num_workers * cfg.map_parallelism

    all_map_results = []  # For Magnet.
    map_tasks = []
    part_id = 0
    num_shards = cfg.num_shards_per_mapper
    for rnd in range(cfg.num_rounds):
        # Wait for the previous round of map tasks to finish.
        num_extra_rounds = rnd - cfg.num_concurrent_rounds + 1
        if num_extra_rounds > 0:
            ray_utils.wait(map_tasks)

        # Submit a new round of map tasks.
        num_map_tasks = min(num_map_tasks_per_round, cfg.num_mappers - part_id)
        map_results = np.empty((num_map_tasks, cfg.num_workers + 1), dtype=object)
        for _ in range(num_map_tasks):
<<<<<<< HEAD
            pinfolist = parts[part_id * num_shards : (part_id + 1) * num_shards]
            opt = dict(**mapper_opt, **get_node_aff(cfg, pinfolist[0], part_id))
=======
            pinfo = parts[part_id]
            opt = dict(**mapper_opt, **_get_node_res(cfg, pinfo, part_id))
>>>>>>> 141f6abc
            m = part_id % num_map_tasks_per_round
            refs = map_fn.options(**opt).remote(cfg, part_id, map_bounds, pinfolist)
            map_results[m, :] = refs
            ref_recorder.record(
                refs, lambda i, part_id=part_id: f"map_{part_id:010x}_{i}"
            )
            part_id += 1

        # Keep references to the map tasks but not to map output blocks.
        map_tasks = map_results[:, cfg.num_workers]

        # Wait for the previous round of merge tasks to finish.
        num_extra_rounds = rnd - cfg.num_concurrent_rounds + 1
        if num_extra_rounds > 0:
            ray_utils.wait(
                merge_results[:, :, 0].flatten(),
                num_returns=num_extra_rounds * cfg.merge_parallelism * cfg.num_workers,
            )

        # Submit a new round of merge tasks.
        f = int(np.ceil(num_map_tasks / cfg.merge_parallelism))
        for j in range(cfg.merge_parallelism):
            m = rnd * cfg.merge_parallelism + j
            for w in range(cfg.num_workers):
                map_blocks = map_results[j * f : (j + 1) * f, w]
                merge_id = constants.merge_part_ids(w, m)
                refs = merge_fn.options(
                    **merger_opt, **ray_utils.node_i(cfg, w)
                ).remote(cfg, merge_id, merge_bounds[w], map_blocks)
                merge_results[w, m, :] = refs
                ref_recorder.record(
                    refs, lambda i, merge_id=merge_id: f"merge_{merge_id:010x}_{i}"
                )

        ref_recorder.flush()

        # Delete references to map output blocks as soon as possible.
        if cfg.magnet:
            all_map_results.append(map_results)
        else:
            map_results = None

        if cfg.fail_node and start_time and time.time() - start_time > cfg.fail_time:
            ray_utils.fail_and_restart_node(cfg)
            start_time = None

    return reduce_stage(
        cfg,
        merge_results,
        lambda w: [merge_results[w, :, r] for r in range(cfg.num_reducers_per_worker)],
    )


def sort_reduce_only(cfg: AppConfig) -> List[PartInfo]:
    num_returns = cfg.num_reducers_per_worker
    bounds, _ = get_boundaries(num_returns)
    merger_opt = {"num_returns": num_returns + 1}
    merge_results = np.empty(
        (cfg.num_workers, cfg.num_mergers_per_worker, num_returns),
        dtype=object,
    )
    for rnd in range(cfg.num_rounds):
        for j in range(cfg.merge_parallelism):
            m = rnd * cfg.merge_parallelism + j
            for w in range(cfg.num_workers):
                merge_results[w, m, :] = mapper_yield.options(
                    **merger_opt, **ray_utils.node_i(cfg, w)
                ).remote(cfg, None, bounds, None)[:num_returns]

    return reduce_stage(
        cfg,
        merge_results,
        lambda w: [merge_results[w, :, r] for r in range(cfg.num_reducers_per_worker)],
    )


def sort_main(cfg: AppConfig):
    parts = sort_utils.load_manifest(cfg)

    if cfg.simple_shuffle:
        results = sort_simple(cfg, parts)
    elif cfg.riffle:
        results = sort_riffle(cfg, parts)
    elif cfg.skip_first_stage:
        results = sort_reduce_only(cfg)
    else:
        results = sort_two_stage(cfg, parts)

    if not cfg.skip_output:
        with open(sort_utils.get_manifest_file(cfg, kind="output"), "w") as fout:
            writer = csv.writer(fout)
            for pinfo in results:
                writer.writerow(pinfo.to_csv_row())


def init(job_cfg: JobConfig) -> ray.actor.ActorHandle:
    logging_utils.init()
    logging.info("Job config: %s", job_cfg.name)
    ray_utils.init(job_cfg)
    sort_utils.init(job_cfg.app)
    return tracing_utils.create_progress_tracker(job_cfg)


def main():
    job_cfg = config.get()
    tracker = init(job_cfg)
    cfg = job_cfg.app
    try:
        if cfg.generate_input:
            sort_utils.generate_input(cfg)

        if cfg.sort:
            with tracing_utils.timeit("sort", log_to_wandb=True):
                sort_main(cfg)

        if cfg.validate_output:
            sort_utils.validate_output(cfg)
    finally:
        ray.get(tracker.performance_report.remote())
        ray.shutdown()


if __name__ == "__main__":
    main()<|MERGE_RESOLUTION|>--- conflicted
+++ resolved
@@ -443,13 +443,8 @@
         num_map_tasks = min(num_map_tasks_per_round, cfg.num_mappers - part_id)
         map_results = np.empty((num_map_tasks, cfg.num_workers + 1), dtype=object)
         for _ in range(num_map_tasks):
-<<<<<<< HEAD
-            pinfolist = parts[part_id * num_shards : (part_id + 1) * num_shards]
-            opt = dict(**mapper_opt, **get_node_aff(cfg, pinfolist[0], part_id))
-=======
             pinfo = parts[part_id]
             opt = dict(**mapper_opt, **_get_node_res(cfg, pinfo, part_id))
->>>>>>> 141f6abc
             m = part_id % num_map_tasks_per_round
             refs = map_fn.options(**opt).remote(cfg, part_id, map_bounds, pinfolist)
             map_results[m, :] = refs
