--- conflicted
+++ resolved
@@ -113,21 +113,12 @@
         action="store_true",
         help="if set, will use the simple map-reduce version",
     )
-<<<<<<< HEAD
-=======
     parser.add_argument(
         "--repeat_sort",
         default=1,
         type=int,
         help="how many times to run the sort for benchmarking",
     )
-    parser.add_argument(
-        "--sim_cluster",
-        default=False,
-        action="store_true",
-        help="if set, will simulate a cluster rather than one node when run locally",
-    )
->>>>>>> 758f6f86
     # Which steps to run?
     steps_grp = parser.add_argument_group(
         "steps to run", "if none is specified, will run all steps"
@@ -512,55 +503,6 @@
     args.num_reducers_per_worker = args.num_reducers // args.num_workers
 
 
-<<<<<<< HEAD
-=======
-def _build_cluster(
-    system_config, num_nodes=2, num_cpus=4, object_store_memory=1 * 1024 * 1024 * 1024
-):
-    cluster = Cluster()
-    cluster.add_node(
-        resources={"head": 1},
-        object_store_memory=2 * 1024 * 1024 * 1024,
-        _system_config=system_config,
-    )
-    cluster.add_node(
-        resources={"node_1": 1, "worker": 1},
-        object_store_memory=object_store_memory,
-        num_cpus=num_cpus // 2,
-    )
-    cluster.add_node(
-        resources={"node_2": 1, "worker": 1},
-        object_store_memory=object_store_memory,
-        num_cpus=num_cpus // 2,
-    )
-    cluster.wait_for_nodes()
-    return cluster
-
-
-def _init_ray(addr: str, sim_cluster: bool):
-    if addr:
-        ray.init(address=addr)
-        return
-    system_config = {
-        "max_io_workers": 8,
-        "object_spilling_threshold": 1,
-    }
-    if os.path.exists("/mnt/nvme0/tmp"):
-        system_config.update(
-            object_spilling_config='{"type":"filesystem","params":{"directory_path":["/mnt/nvme0/tmp/ray"]}}'
-        )
-    if sim_cluster:
-        cluster = _build_cluster(system_config)
-        cluster.connect()
-    else:
-        ray.init(
-            resources={"head": 1, "worker": os.cpu_count() // 2},
-            object_store_memory=2 * 1024 * 1024 * 1024,
-            _system_config=system_config,
-        )
-
-
->>>>>>> 758f6f86
 def init(args: Args) -> ray.actor.ActorHandle:
     ray_utils.init(args.ray_address)
     logging_utils.init()
